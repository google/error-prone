<?xml version="1.0" encoding="UTF-8"?>
<!--
  Copyright 2011 The Error Prone Authors.

  Licensed under the Apache License, Version 2.0 (the "License");
  you may not use this file except in compliance with the License.
  You may obtain a copy of the License at

      http://www.apache.org/licenses/LICENSE-2.0

  Unless required by applicable law or agreed to in writing, software
  distributed under the License is distributed on an "AS IS" BASIS,
  WITHOUT WARRANTIES OR CONDITIONS OF ANY KIND, either express or implied.
  See the License for the specific language governing permissions and
  limitations under the License.
  -->

<project xmlns="http://maven.apache.org/POM/4.0.0" xmlns:xsi="http://www.w3.org/2001/XMLSchema-instance" xsi:schemaLocation="http://maven.apache.org/POM/4.0.0 http://maven.apache.org/xsd/maven-4.0.0.xsd">
  <modelVersion>4.0.0</modelVersion>

  <parent>
    <groupId>com.google.errorprone</groupId>
    <artifactId>error_prone_parent</artifactId>
    <version>2.19.1</version>
  </parent>

  <name>error-prone check api</name>
  <artifactId>error_prone_check_api</artifactId>

  <licenses>
    <license>
      <name>Apache 2.0</name>
      <url>http://www.apache.org/licenses/LICENSE-2.0.txt</url>
    </license>
  </licenses>

  <dependencies>
    <!-- If you add a dependency, please also add a comment with the license
         as the existing examples do. -->
    <dependency>
      <!-- Apache 2.0 -->
      <groupId>com.google.errorprone</groupId>
      <artifactId>error_prone_annotation</artifactId>
      <version>${project.version}</version>
    </dependency>
    <dependency>
      <!-- BSD New -->
      <groupId>com.google.code.findbugs</groupId>
      <artifactId>jsr305</artifactId>
      <version>3.0.2</version>
    </dependency>
    <dependency>
      <!-- GPLv2 with Classpath Exception -->
      <groupId>org.checkerframework</groupId>
      <artifactId>dataflow-errorprone</artifactId>
      <version>${dataflow.version}</version>
    </dependency>
    <dependency>
      <!-- Apache 2.0 -->
      <groupId>io.github.java-diff-utils</groupId>
      <artifactId>java-diff-utils</artifactId>
      <version>4.0</version>
    </dependency>
    <dependency>
      <!-- Apache 2.0 -->
      <groupId>com.google.auto.value</groupId>
      <artifactId>auto-value-annotations</artifactId>
      <version>${autovalue.version}</version>
      <scope>compile</scope>
    </dependency>
    <dependency>
      <!-- Apache 2.0 -->
      <groupId>com.google.auto.service</groupId>
      <artifactId>auto-service</artifactId>
      <version>1.0-rc4</version>
      <scope>provided</scope>
    </dependency>
    <dependency>
      <!-- Apache 2.0 -->
      <groupId>com.google.errorprone</groupId>
      <artifactId>error_prone_annotations</artifactId>
      <version>${project.version}</version>
      <scope>compile</scope>
    </dependency>
    <dependency>
      <!-- Eclipse Public License 1.0 -->
      <groupId>junit</groupId>
      <artifactId>junit</artifactId>
      <version>${junit.version}</version>
      <scope>test</scope>
    </dependency>
    <dependency>
      <!-- BSD New (3 clause) -->
      <groupId>org.hamcrest</groupId>
      <artifactId>hamcrest-core</artifactId>
      <version>2.2</version>
      <scope>test</scope>
    </dependency>
    <dependency>
      <!-- Apache 2.0 -->
      <groupId>com.google.truth</groupId>
      <artifactId>truth</artifactId>
      <version>${truth.version}</version>
      <scope>test</scope>
    </dependency>
    <dependency>
      <!-- Apache 2.0 -->
      <groupId>com.google.truth.extensions</groupId>
      <artifactId>truth-java8-extension</artifactId>
      <version>${truth.version}</version>
      <scope>test</scope>
    </dependency>
    <dependency>
      <!-- MIT -->
      <groupId>org.mockito</groupId>
      <artifactId>mockito-core</artifactId>
      <version>${mockito.version}</version>
      <scope>test</scope>
    </dependency>
    <dependency>
      <!-- Apache 2.0 -->
      <groupId>com.google.guava</groupId>
      <artifactId>guava-testlib</artifactId>
      <version>${guava.version}</version>
      <scope>test</scope>
    </dependency>
    <dependency>
      <!-- MIT -->
      <groupId>com.github.kevinstern</groupId>
      <artifactId>software-and-algorithms</artifactId>
      <version>1.0</version>
    </dependency>
    <dependency>
      <!-- Apache 2.0 -->
      <groupId>com.github.ben-manes.caffeine</groupId>
      <artifactId>caffeine</artifactId>
      <version>${caffeine.version}</version>
    </dependency>
<<<<<<< HEAD
    <!-- Hubspot deps -->
    <dependency>
      <groupId>com.fasterxml.jackson.core</groupId>
      <artifactId>jackson-databind</artifactId>
      <version>2.12.5</version>
=======
    <dependency>
      <!-- Apache 2.0 -->
      <groupId>com.google.jimfs</groupId>
      <artifactId>jimfs</artifactId>
      <version>1.2</version>
      <scope>test</scope>
    </dependency>
    <dependency>
      <!-- Apache 2.0 -->
      <groupId>com.google.inject</groupId>
      <artifactId>guice</artifactId>
      <version>${guice.version}</version>
>>>>>>> 66ca96fc
    </dependency>
  </dependencies>

  <build>
    <plugins>
      <plugin>
        <groupId>org.apache.maven.plugins</groupId>
        <artifactId>maven-compiler-plugin</artifactId>
        <configuration>
          <annotationProcessorPaths>
            <path>
              <groupId>com.google.auto.value</groupId>
              <artifactId>auto-value</artifactId>
              <version>${autovalue.version}</version>
            </path>
            <path>
              <groupId>com.google.auto.service</groupId>
              <artifactId>auto-service</artifactId>
              <version>${autoservice.version}</version>
            </path>
          </annotationProcessorPaths>
        </configuration>
      </plugin>
    </plugins>
  </build>

</project><|MERGE_RESOLUTION|>--- conflicted
+++ resolved
@@ -136,13 +136,12 @@
       <artifactId>caffeine</artifactId>
       <version>${caffeine.version}</version>
     </dependency>
-<<<<<<< HEAD
     <!-- Hubspot deps -->
     <dependency>
       <groupId>com.fasterxml.jackson.core</groupId>
       <artifactId>jackson-databind</artifactId>
       <version>2.12.5</version>
-=======
+    </dependency>
     <dependency>
       <!-- Apache 2.0 -->
       <groupId>com.google.jimfs</groupId>
@@ -155,7 +154,6 @@
       <groupId>com.google.inject</groupId>
       <artifactId>guice</artifactId>
       <version>${guice.version}</version>
->>>>>>> 66ca96fc
     </dependency>
   </dependencies>
 
