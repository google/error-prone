--- conflicted
+++ resolved
@@ -21,11 +21,7 @@
   <parent>
     <groupId>com.google.errorprone</groupId>
     <artifactId>error_prone_parent</artifactId>
-<<<<<<< HEAD
-    <version>2.19.1</version>
-=======
     <version>2.23.0</version>
->>>>>>> ff5e5f7a
   </parent>
 
   <name>error-prone check api</name>
@@ -71,13 +67,6 @@
       <artifactId>auto-value-annotations</artifactId>
       <version>${autovalue.version}</version>
       <scope>compile</scope>
-    </dependency>
-    <dependency>
-      <!-- Apache 2.0 -->
-      <groupId>com.google.auto.service</groupId>
-      <artifactId>auto-service</artifactId>
-      <version>1.0-rc4</version>
-      <scope>provided</scope>
     </dependency>
     <dependency>
       <!-- Apache 2.0 -->
