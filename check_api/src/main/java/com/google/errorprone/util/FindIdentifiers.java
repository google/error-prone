--- conflicted
+++ resolved
@@ -101,28 +101,7 @@
       }
     }
     try {
-<<<<<<< HEAD
-      Symbol result;
-      if (RuntimeVersion.isAtLeast14()) {
-        Method method =
-          Resolve.class.getDeclaredMethod(
-              "findIdent", DiagnosticPosition.class, Env.class, Name.class, KindSelector.class);
-      method.setAccessible(true);
-        result =
-            (Symbol)
-                method.invoke(
-                    Resolve.instance(state.context), null, env, state.getName(name), kind);
-      } else {
-        Method method =
-          Resolve.class.getDeclaredMethod(
-              "findIdent", Env.class, Name.class, KindSelector.class);
-      method.setAccessible(true);
-        result =
-            (Symbol) method.invoke(Resolve.instance(state.context), env, state.getName(name), kind);
-      }
-=======
       Symbol result = findIdent(name, state, kind, env);
->>>>>>> 8a9aed38
       return result.exists() ? result : null;
     } catch (ReflectiveOperationException e) {
       throw new LinkageError(e.getMessage(), e);
