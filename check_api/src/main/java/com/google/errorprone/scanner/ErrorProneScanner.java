--- conflicted
+++ resolved
@@ -450,13 +450,8 @@
           reportMatch(
               processingFunction.process(matcher, tree, stateWithSuppressionInformation),
               stateWithSuppressionInformation);
-<<<<<<< HEAD
-        } catch (Throwable t) {
+        } catch (Exception | AssertionError t) {
           handleError(matcher, t, errorProneOptions);
-=======
-        } catch (Exception | AssertionError t) {
-          handleError(matcher, t);
->>>>>>> afda5fd3
         }
       }
     }
