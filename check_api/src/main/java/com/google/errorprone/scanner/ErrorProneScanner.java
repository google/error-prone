--- conflicted
+++ resolved
@@ -329,14 +329,11 @@
       ImmutableSet.Builder<Class<? extends Annotation>> customSuppressionAnnotationClasses,
       ImmutableSet.Builder<String> warnOnUnneededSuppressWarningStringsBuilder) {
     customSuppressionAnnotationClasses.addAll(checker.customSuppressionAnnotations());
-<<<<<<< HEAD
     if (checker.supportsUnneededSuppressionWarnings()) {
       warnOnUnneededSuppressWarningStringsBuilder.addAll(checker.allNames());
     }
-=======
 
     // keep-sorted start
->>>>>>> d41f8224
     if (checker instanceof AnnotatedTypeTreeMatcher annotatedTypeTreeMatcher) {
       annotatedTypeMatchers.add(annotatedTypeTreeMatcher);
     }
