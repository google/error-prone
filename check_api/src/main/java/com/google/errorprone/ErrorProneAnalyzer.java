--- conflicted
+++ resolved
@@ -24,14 +24,11 @@
 import com.google.common.base.Suppliers;
 import com.google.common.collect.ImmutableSet;
 import com.google.errorprone.BugPattern.SeverityLevel;
-<<<<<<< HEAD
 import com.google.errorprone.descriptionlistener.DescriptionListeners;
 import com.google.errorprone.hubspot.HubSpotLifecycleManager;
 import com.google.errorprone.hubspot.HubSpotMetrics;
 import com.google.errorprone.hubspot.HubSpotUtils;
-=======
 import com.google.errorprone.RefactoringCollection.RefactoringResult;
->>>>>>> 4294aac2
 import com.google.errorprone.scanner.ErrorProneScannerTransformer;
 import com.google.errorprone.scanner.ScannerSupplier;
 import com.google.errorprone.util.ASTHelpers;
@@ -87,7 +84,7 @@
                 Suppliers.memoize(
                     () -> {
                       ScannerSupplier toUse =
-                          ErrorPronePlugins.loadPlugins(scannerSupplier, context);
+                          ErrorPronePlugins.loadPlugins(scannerSupplier, epOptions, context);
                       ImmutableSet<String> namedCheckers =
                           epOptions.patchingOptions().namedCheckers();
                       if (!namedCheckers.isEmpty()) {
