--- conflicted
+++ resolved
@@ -85,7 +85,6 @@
     if (inGeneratedCode && suppressedInGeneratedCode) {
       return SuppressedState.SUPPRESSED;
     }
-<<<<<<< HEAD
 
     if (HubSpotUtils.isCanonicalSuppressionEnabled(state)) {
       if (suppressible.supportsSuppressWarnings()
@@ -94,15 +93,10 @@
       }
     } else {
       if (suppressible.supportsSuppressWarnings()
-          && !Collections.disjoint(suppressible.allNames(), suppressWarningsStrings)) {
+          && (suppressWarningsStrings.contains("all")
+              || !Collections.disjoint(suppressible.allNames(), suppressWarningsStrings))) {
         return SuppressedState.SUPPRESSED;
       }
-=======
-    if (suppressible.supportsSuppressWarnings()
-        && (suppressWarningsStrings.contains("all")
-            || !Collections.disjoint(suppressible.allNames(), suppressWarningsStrings))) {
-      return SuppressedState.SUPPRESSED;
->>>>>>> ff5e5f7a
     }
     if (suppressible.suppressedByAnyOf(customSuppressions, state)) {
       return SuppressedState.SUPPRESSED;
