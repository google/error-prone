--- conflicted
+++ resolved
@@ -353,15 +353,11 @@
       this.disableAllChecks = disableAllChecks;
     }
 
-<<<<<<< HEAD
     public void setWarnOnUnneededSuppressions(boolean warnOnUnneededSuppressions) {
       this.warnOnUnneededSuppressions = warnOnUnneededSuppressions;
     }
 
-    public void setTestOnlyTarget(boolean isTestOnlyTarget) {
-=======
     void setTestOnlyTarget(boolean isTestOnlyTarget) {
->>>>>>> a2b79b08
       this.isTestOnlyTarget = isTestOnlyTarget;
     }
 
