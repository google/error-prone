--- conflicted
+++ resolved
@@ -164,12 +164,13 @@
   }
 
   @Test
-<<<<<<< HEAD
   public void recognizesDisableAllWarnings() {
     ErrorProneOptions options =
             ErrorProneOptions.processArgs(new String[] {"-XepDisableAllWarnings"});
     assertThat(options.isDisableAllWarnings()).isTrue();
-=======
+  }
+
+  @Test
   public void recognizesExcludedPaths() {
     ErrorProneOptions options =
         ErrorProneOptions.processArgs(
@@ -182,7 +183,6 @@
     assertThat(excludedPattern.matcher("other_output/Gen.java").matches()).isTrue();
     assertThat(excludedPattern.matcher("foo/other_output/subdir/Gen.java").matches()).isTrue();
     assertThat(excludedPattern.matcher("foo/other_output/subdir/Gen.cpp").matches()).isFalse();
->>>>>>> c34c007c
   }
 
   @Test
