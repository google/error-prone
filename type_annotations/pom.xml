--- conflicted
+++ resolved
@@ -21,11 +21,7 @@
   <parent>
     <groupId>com.google.errorprone</groupId>
     <artifactId>error_prone_parent</artifactId>
-<<<<<<< HEAD
-    <version>2.23.0</version>
-=======
     <version>2.27.0</version>
->>>>>>> ebe0a014
   </parent>
 
   <name>error-prone type annotations</name>
