<?xml version="1.0" encoding="UTF-8"?>
<!--
  Copyright 2015 The Error Prone Authors.

  Licensed under the Apache License, Version 2.0 (the "License");
  you may not use this file except in compliance with the License.
  You may obtain a copy of the License at

      http://www.apache.org/licenses/LICENSE-2.0

  Unless required by applicable law or agreed to in writing, software
  distributed under the License is distributed on an "AS IS" BASIS,
  WITHOUT WARRANTIES OR CONDITIONS OF ANY KIND, either express or implied.
  See the License for the specific language governing permissions and
  limitations under the License.
  -->

<project xmlns="http://maven.apache.org/POM/4.0.0" xmlns:xsi="http://www.w3.org/2001/XMLSchema-instance" xsi:schemaLocation="http://maven.apache.org/POM/4.0.0 http://maven.apache.org/xsd/maven-4.0.0.xsd">
  <modelVersion>4.0.0</modelVersion>

  <parent>
    <groupId>com.google.errorprone</groupId>
    <artifactId>error_prone_parent</artifactId>
<<<<<<< HEAD
    <version>2.27.1</version>
=======
    <version>2.28.0</version>
>>>>>>> c71fd4ef
  </parent>

  <name>error-prone annotations</name>
  <artifactId>error_prone_annotations</artifactId>

  <dependencies>
    <dependency>
      <groupId>junit</groupId>
      <artifactId>junit</artifactId>
      <version>${junit.version}</version>
      <scope>test</scope>
    </dependency>
  </dependencies>

  <licenses>
    <license>
      <name>Apache 2.0</name>
      <url>http://www.apache.org/licenses/LICENSE-2.0.txt</url>
    </license>
  </licenses>

  <build>
    <plugins>
      <plugin>
        <groupId>org.apache.maven.plugins</groupId>
        <artifactId>maven-compiler-plugin</artifactId>
        <configuration>
          <compilerArgs combine.self="override" />
        </configuration>
        <executions>
          <execution>
            <id>default-compile</id>
            <configuration>
              <source>1.8</source>
              <target>1.8</target>
              <excludes>
                <exclude>module-info.java</exclude>
              </excludes>
            </configuration>
          </execution>
          <execution>
            <id>compile-java9</id>
            <goals>
              <goal>compile</goal>
            </goals>
            <configuration>
              <source>9</source>
              <target>9</target>
              <release>9</release>
              <multiReleaseOutput>true</multiReleaseOutput>
            </configuration>
          </execution>
        </executions>
      </plugin>
      <plugin>
        <groupId>org.apache.maven.plugins</groupId>
        <artifactId>maven-jar-plugin</artifactId>
        <configuration>
          <archive>
            <manifestEntries>
              <Multi-Release>true</Multi-Release>
            </manifestEntries>
          </archive>
          <excludes>
            <exclude>/META-INF/versions/9/com/**/*.class</exclude>
          </excludes>
        </configuration>
      </plugin>
      <plugin>
        <groupId>biz.aQute.bnd</groupId>
        <artifactId>bnd-maven-plugin</artifactId>
        <version>6.4.0</version>
        <executions>
          <execution>
            <id>generate-OSGi-manifest</id>
            <phase>none</phase>
          </execution>
          <execution>
            <id>generate-OSGi-manifest-annotations</id>
            <goals>
              <goal>bnd-process</goal>
            </goals>
            <configuration>
              <!--
                The OSGi bundle build is overridden here to allow for MRJAR classes in the
                versioned class space underneath META-INF.

                The `annotations` module also should not have an `Automatic-Module-Name`.
                Otherwise, these flags should stay in-sync with the same block in the root
                `pom.xml`.
              -->
              <bnd><![CDATA[
                Bundle-SymbolicName: com.google.errorprone.annotations
                -exportcontents: com.google.errorprone*,!META-INF.*
                -noextraheaders: true
                -removeheaders: Private-Package
                -fixupmessages: ^Classes found in the wrong directory: .*
              ]]></bnd>
            </configuration>
          </execution>
        </executions>
      </plugin>
    </plugins>
  </build>
</project><|MERGE_RESOLUTION|>--- conflicted
+++ resolved
@@ -21,11 +21,7 @@
   <parent>
     <groupId>com.google.errorprone</groupId>
     <artifactId>error_prone_parent</artifactId>
-<<<<<<< HEAD
-    <version>2.27.1</version>
-=======
     <version>2.28.0</version>
->>>>>>> c71fd4ef
   </parent>
 
   <name>error-prone annotations</name>
