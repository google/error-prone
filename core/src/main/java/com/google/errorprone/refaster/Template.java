--- conflicted
+++ resolved
@@ -252,13 +252,8 @@
   protected static Pretty pretty(Context context, Writer writer) {
     JCCompilationUnit unit = context.get(JCCompilationUnit.class);
     try {
-<<<<<<< HEAD
       final String unitContents = unit.getSourceFile().getCharContent(false).toString();
       return new HubSpotPretty(writer, true) {
-=======
-      String unitContents = unit.getSourceFile().getCharContent(false).toString();
-      return new Pretty(writer, true) {
->>>>>>> afda5fd3
         {
           // Work-around for b/22196513
           width = 0;
