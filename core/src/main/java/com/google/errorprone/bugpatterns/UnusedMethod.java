--- conflicted
+++ resolved
@@ -94,7 +94,6 @@
 
   private static final ImmutableSet<String> EXEMPTING_METHOD_ANNOTATIONS =
       ImmutableSet.of(
-<<<<<<< HEAD
           "com.fasterxml.jackson.annotation.JsonAnyGetter",
           "com.fasterxml.jackson.annotation.JsonAnySetter",
           "com.fasterxml.jackson.annotation.JsonCreator",
@@ -102,38 +101,33 @@
           "com.fasterxml.jackson.annotation.JsonProperty",
           "com.fasterxml.jackson.annotation.JsonSetter",
           "com.fasterxml.jackson.annotation.JsonValue",
-=======
-          "com.fasterxml.jackson.annotation.JsonCreator",
->>>>>>> afda5fd3
-          "com.google.inject.Provides",
           "com.google.inject.Inject",
           "com.google.inject.multibindings.ProvidesIntoMap",
           "com.google.inject.multibindings.ProvidesIntoSet",
+          "com.google.inject.Provides",
           "com.hubspot.rosetta.annotations.RosettaCreator",
           "com.hubspot.rosetta.annotations.RosettaValue",
+          "javax.annotation.PostConstruct",
           "javax.annotation.PreDestroy",
-          "javax.annotation.PostConstruct",
           "javax.inject.Inject",
-<<<<<<< HEAD
+          "javax.persistence.PostLoad",
+          "org.apache.beam.sdk.transforms.DoFn.ProcessElement",
+          "org.aspectj.lang.annotation.Before",
+          "org.aspectj.lang.annotation.Pointcut",
+          "org.junit.AfterClass",
+          "org.junit.BeforeClass",
           "org.junit.jupiter.api.AfterAll",
           "org.junit.jupiter.api.AfterEach",
           "org.junit.jupiter.api.BeforeAll",
           "org.junit.jupiter.api.BeforeEach",
-          "org.testng.annotations.DataProvider");
-=======
-          "javax.persistence.PostLoad",
-          "org.apache.beam.sdk.transforms.DoFn.ProcessElement",
-          "org.aspectj.lang.annotation.Pointcut",
-          "org.aspectj.lang.annotation.Before",
           "org.springframework.context.annotation.Bean",
           "org.testng.annotations.AfterClass",
           "org.testng.annotations.AfterMethod",
           "org.testng.annotations.BeforeClass",
           "org.testng.annotations.BeforeMethod",
           "org.testng.annotations.DataProvider",
-          "org.junit.AfterClass",
-          "org.junit.BeforeClass");
->>>>>>> afda5fd3
+          "org.testng.annotations.DataProvider");
+
 
   /** The set of types exempting a type that is extending or implementing them. */
   private static final ImmutableSet<String> EXEMPTING_SUPER_TYPES = ImmutableSet.of();
@@ -318,27 +312,13 @@
             .findAny()
             // get the annotation value array as a set of Names
             .flatMap(a -> getAnnotationValue(a, "value"))
-<<<<<<< HEAD
-            .map(y -> asStrings(y).map(state::getName).map(Name::toString).collect(toImmutableSet()))
-=======
             .map(
                 y -> asStrings(y).map(state::getName).map(Name::toString).collect(toImmutableSet()))
->>>>>>> afda5fd3
             // remove all potentially unused methods referenced by the @MethodSource
             .ifPresent(
                 referencedNames ->
                     unusedMethods
                         .entrySet()
-<<<<<<< HEAD
-                        .removeIf(e -> {
-                              Symbol unusedSym = e.getKey();
-                              String simpleName = unusedSym.getSimpleName().toString();
-                              return referencedNames.contains(simpleName)
-                                  || referencedNames.contains(unusedSym.owner.getQualifiedName() + "#" + simpleName);
-                            }
-                        )
-            );
-=======
                         .removeIf(
                             e -> {
                               Symbol unusedSym = e.getKey();
@@ -347,7 +327,6 @@
                                   || referencedNames.contains(
                                       unusedSym.owner.getQualifiedName() + "#" + simpleName);
                             }));
->>>>>>> afda5fd3
       }
     }
 
