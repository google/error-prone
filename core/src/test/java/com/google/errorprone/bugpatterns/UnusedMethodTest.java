/*
 * Copyright 2018 The Error Prone Authors.
 *
 * Licensed under the Apache License, Version 2.0 (the "License"); you may not use this file except
 * in compliance with the License. You may obtain a copy of the License at
 *
 * http://www.apache.org/licenses/LICENSE-2.0
 *
 * Unless required by applicable law or agreed to in writing, software distributed under the License
 * is distributed on an "AS IS" BASIS, WITHOUT WARRANTIES OR CONDITIONS OF ANY KIND, either express
 * or implied. See the License for the specific language governing permissions and limitations under
 * the License.
 */

package com.google.errorprone.bugpatterns;

import com.google.errorprone.BugCheckerRefactoringTestHelper;
import com.google.errorprone.BugCheckerRefactoringTestHelper.TestMode;
import com.google.errorprone.CompilationTestHelper;
import org.junit.Test;
import org.junit.runner.RunWith;
import org.junit.runners.JUnit4;

/** Tests for {@link UnusedMethod}. */
@RunWith(JUnit4.class)
public final class UnusedMethodTest {

  private final CompilationTestHelper helper =
      CompilationTestHelper.newInstance(UnusedMethod.class, getClass());
  private final BugCheckerRefactoringTestHelper refactoringHelper =
      BugCheckerRefactoringTestHelper.newInstance(UnusedMethod.class, getClass());

  @Test
  public void unusedNative() {
    helper
        .addSourceLines(
            "UnusedNative.java",
            "package unusedvars;",
            "public class UnusedNative {",
            "  private native void aNativeMethod();",
            "}")
        .doTest();
  }

  @Test
  public void unusedPrivateMethod() {
    helper
        .addSourceLines(
            "UnusedPrivateMethod.java",
            "package unusedvars;",
            "import com.google.errorprone.annotations.Keep;",
            "import java.lang.annotation.ElementType;",
            "import java.lang.annotation.Retention;",
            "import java.lang.annotation.RetentionPolicy;",
            "import java.lang.annotation.Target;",
            "import javax.inject.Inject;",
            "public class UnusedPrivateMethod {",
            "  public void test() {",
            "    used();",
            "  }",
            "  private void used() {}",
            "  // BUG: Diagnostic contains: Method 'notUsed' is never used.",
            "  private void notUsed() {}",
            "  @Inject",
            "  private void notUsedExempted() {}",
            "  @Keep",
            "  @Target(ElementType.METHOD)",
            "  @Retention(RetentionPolicy.SOURCE)",
            "  private @interface ProvidesCustom {}",
            "}")
        .doTest();
  }

  @Test
  public void unuseds() {
    helper
        .addSourceLines(
            "Unuseds.java",
            "package unusedvars;",
            "import java.io.IOException;",
            "import java.io.ObjectStreamException;",
            "import java.util.List;",
            "import javax.inject.Inject;",
            "public class Unuseds {",
            "  // BUG: Diagnostic contains:",
            "  private void notUsedMethod() {}",
            "  // BUG: Diagnostic contains:",
            "  private static void staticNotUsedMethod() {}",
            "  @SuppressWarnings({\"deprecation\", \"unused\"})",
            "  class UsesSuppressWarning {",
            "    private int f1;",
            "    private void test1() {",
            "      int local;",
            "    }",
            "    @SuppressWarnings(value = \"unused\")",
            "    private void test2() {",
            "      int local;",
            "    }",
            "  }",
            "}")
        .doTest();
  }

  @Test
  public void exemptedMethods() {
    helper
        .addSourceLines(
            "Unuseds.java",
            "package unusedvars;",
            "import java.io.IOException;",
            "import java.io.ObjectStreamException;",
            "public class Unuseds implements java.io.Serializable {",
            "  private void readObject(java.io.ObjectInputStream in) throws IOException {",
            "    in.hashCode();",
            "  }",
            "  private void writeObject(java.io.ObjectOutputStream out) throws IOException {",
            "    out.writeInt(123);",
            "  }",
            "  private Object readResolve() {",
            "    return null;",
            "  }",
            "  private void readObjectNoData() throws ObjectStreamException {}",
            "}")
        .doTest();
  }

  @Test
  public void exemptedByName() {
    helper
        .addSourceLines(
            "Unuseds.java",
            "package unusedvars;",
            "class ExemptedByName {",
            "  private void unused1(int a, int unusedParam) {",
            "    int unusedLocal = a;",
            "  }",
            "}")
        .doTest();
  }

  @Test
  public void suppressions() {
    helper
        .addSourceLines(
            "Unuseds.java",
            "package unusedvars;",
            "class Suppressed {",
            "  @SuppressWarnings({\"deprecation\", \"unused\"})",
            "  class UsesSuppressWarning {",
            "    private void test1() {",
            "      int local;",
            "    }",
            "    @SuppressWarnings(value = \"unused\")",
            "    private void test2() {",
            "      int local;",
            "    }",
            "  }",
            "}")
        .doTest();
  }

  @Test
  public void removal_javadocsAndNonJavadocs() {
    refactoringHelper
        .addInputLines(
            "UnusedWithComment.java",
            "package unusedvars;",
            "public class UnusedWithComment {",
            "  /**",
            "   * Method comment",
            "   */private void test1() {",
            "  }",
            "  /** Method comment */",
            "  private void test2() {",
            "  }",
            "  // Non javadoc comment",
            "  private void test3() {",
            "  }",
            "}")
        .addOutputLines(
            "UnusedWithComment.java", //
            "package unusedvars;",
            "public class UnusedWithComment {",
            "}")
        .doTest(TestMode.TEXT_MATCH);
  }

  @Test
  public void usedInLambda() {
    helper
        .addSourceLines(
            "UsedInLambda.java",
            "package unusedvars;",
            "import java.util.Arrays;",
            "import java.util.List;",
            "import java.util.function.Function;",
            "import java.util.stream.Collectors;",
            "/** Method parameters used in lambdas and anonymous classes */",
            "public class UsedInLambda {",
            "  private Function<Integer, Integer> usedInLambda() {",
            "    return x -> 1;",
            "  }",
            "  private String print(Object o) {",
            "    return o.toString();",
            "  }",
            "  public List<String> print(List<Object> os) {",
            "    return os.stream().map(this::print).collect(Collectors.toList());",
            "  }",
            "  public static void main(String[] args) {",
            "    System.err.println(new UsedInLambda().usedInLambda());",
            "    System.err.println(new UsedInLambda().print(Arrays.asList(1, 2, 3)));",
            "  }",
            "}")
        .doTest();
  }

  @Test
  public void onlyForMethodReference() {
    helper
        .addSourceLines(
            "Test.java",
            "import java.util.function.Predicate;",
            "class Test {",
            "  private static boolean foo(int a) {",
            "    return true;",
            "  }",
            "  Predicate<Integer> pred = Test::foo;",
            "}")
        .doTest();
  }

  @Test
  public void methodSource() {
    helper
        .addSourceLines(
            "MethodSource.java",
            "package org.junit.jupiter.params.provider;",
            "public @interface MethodSource {",
            "  String[] value();",
            "}")
        .addSourceLines(
            "Test.java",
            "import java.util.stream.Stream;",
            "import org.junit.jupiter.params.provider.MethodSource;",
            "class Test {",
            "  @MethodSource(\"parameters\")",
            "  void test() {}",
            "",
            "  private static Stream<String> parameters() {",
            "    return Stream.of();",
            "  }",
            "}")
        .doTest();
  }

  @Test
  public void qualifiedMethodSource() {
    helper
        .addSourceLines(
            "MethodSource.java",
            "package org.junit.jupiter.params.provider;",
            "public @interface MethodSource {",
            "  String[] value();",
            "}")
        .addSourceLines(
            "Test.java",
            "import java.util.stream.Stream;",
            "import org.junit.jupiter.params.provider.MethodSource;",
            "class Test {",
            "  @MethodSource(\"Test#parameters\")",
            "  void test() {}",
            "",
            "",
            "  private static Stream<String> parameters() {",
            "    return Stream.of();",
            "  }",
            "}")
        .doTest();
  }

  @Test
  public void nestedQualifiedMethodSource() {
    helper
        .addSourceLines(
            "MethodSource.java",
            "package org.junit.jupiter.params.provider;",
            "public @interface MethodSource {",
            "  String[] value();",
            "}")
        .addSourceLines(
            "Test.java",
            "import java.util.stream.Stream;",
            "import org.junit.jupiter.params.provider.MethodSource;",
            "class Test {",
            "  // @Nested",
            "  public class NestedTest {",
            "    @MethodSource(\"Test#parameters\")",
            "    void test() {}",
            "  }",
            "",
            "  private static Stream<String> parameters() {",
            "    return Stream.of();",
            "  }",
            "}")
        .doTest();
  }
<<<<<<< HEAD
=======

  @Test
  public void overriddenMethodNotCalledWithinClass() {
    helper
        .addSourceLines(
            "Test.java",
            "class Test {",
            "  private class Inner {",
            "    @Override public String toString() { return null; }",
            "  }",
            "}")
        .doTest();
  }

  @Test
  public void methodWithinPrivateInnerClass_isEligible() {
    helper
        .addSourceLines(
            "Test.java",
            "class Test {",
            "  private class Inner {",
            "    // BUG: Diagnostic contains:",
            "    public void foo() {}",
            "  }",
            "}")
        .doTest();
  }

  @Test
  public void unusedConstructor() {
    helper
        .addSourceLines(
            "Test.java", //
            "class Test {",
            "  // BUG: Diagnostic contains: Constructor 'Test'",
            "  private Test(int a) {}",
            "}")
        .doTest();
  }

  @Test
  public void unusedConstructor_refactoredToPrivateNoArgVersion() {
    refactoringHelper
        .addInputLines(
            "Test.java", //
            "class Test {",
            "  private Test(int a) {}",
            "}")
        .addOutputLines(
            "Test.java", //
            "class Test {",
            "  private Test() {}",
            "}")
        .doTest();
  }

  @Test
  public void unusedConstructor_finalFieldsLeftDangling_noFix() {
    refactoringHelper
        .addInputLines(
            "Test.java", //
            "class Test {",
            "  private final int a;",
            "  private Test(int a) {",
            "    this.a = a;",
            "  }",
            "}")
        .expectUnchanged()
        .doTest();
  }

  @Test
  public void unusedConstructor_nonFinalFields_stillRefactored() {
    refactoringHelper
        .addInputLines(
            "Test.java", //
            "class Test {",
            "  private int a;",
            "  private Test(int a) {}",
            "}")
        .addOutputLines(
            "Test.java", //
            "class Test {",
            "  private int a;",
            "  private Test() {}",
            "}")
        .doTest();
  }

  @Test
  public void unusedConstructor_removed() {
    refactoringHelper
        .addInputLines(
            "Test.java", //
            "class Test {",
            "  private Test(int a) {}",
            "  private Test(String a) {}",
            "  public Test of() { return new Test(1); }",
            "}")
        .addOutputLines(
            "Test.java", //
            "class Test {",
            "  private Test(int a) {}",
            "  public Test of() { return new Test(1); }",
            "}")
        .doTest();
  }

  @Test
  public void privateConstructor_calledWithinClass() {
    helper
        .addSourceLines(
            "Test.java", //
            "class Test {",
            "  private Test(int a) {}",
            "  public Test of(int a) {",
            "    return new Test(a);",
            "  }",
            "}")
        .doTest();
  }

  @Test
  public void zeroArgConstructor_notFlagged() {
    helper
        .addSourceLines(
            "Test.java", //
            "class Test {",
            "  private Test() {}",
            "}")
        .doTest();
  }

  @Test
  public void annotationProperty_assignedByname() {
    helper
        .addSourceLines(
            "Test.java",
            "class Test {",
            "  private @interface Anno {",
            "    int value() default 1;",
            "  }",
            "  @Anno(value = 1) int b;",
            "}")
        .doTest();
  }

  @Test
  public void annotationProperty_assignedAsDefault() {
    helper
        .addSourceLines(
            "Test.java",
            "class Test {",
            "  private @interface Anno {",
            "    int value();",
            "  }",
            "  @Anno(1) int a;",
            "}")
        .doTest();
  }
>>>>>>> afda5fd3
}<|MERGE_RESOLUTION|>--- conflicted
+++ resolved
@@ -304,8 +304,6 @@
             "}")
         .doTest();
   }
-<<<<<<< HEAD
-=======
 
   @Test
   public void overriddenMethodNotCalledWithinClass() {
@@ -466,5 +464,4 @@
             "}")
         .doTest();
   }
->>>>>>> afda5fd3
 }