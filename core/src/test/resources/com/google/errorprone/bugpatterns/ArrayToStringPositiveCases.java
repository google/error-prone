--- conflicted
+++ resolved
@@ -66,8 +66,4 @@
       System.out.println("array string is nonempty!");
     }
   }
-<<<<<<< HEAD
-}
-=======
-}
->>>>>>> a90b6a7ce9d496a4ebc5c83e29c32c557a19a67d+}