<?xml version="1.0" encoding="UTF-8"?>
<!--
  Copyright 2016 The Error Prone Authors.

  Licensed under the Apache License, Version 2.0 (the "License");
  you may not use this file except in compliance with the License.
  You may obtain a copy of the License at

      http://www.apache.org/licenses/LICENSE-2.0

  Unless required by applicable law or agreed to in writing, software
  distributed under the License is distributed on an "AS IS" BASIS,
  WITHOUT WARRANTIES OR CONDITIONS OF ANY KIND, either express or implied.
  See the License for the specific language governing permissions and
  limitations under the License.
  -->

<project xmlns="http://maven.apache.org/POM/4.0.0" xmlns:xsi="http://www.w3.org/2001/XMLSchema-instance" xsi:schemaLocation="http://maven.apache.org/POM/4.0.0 http://maven.apache.org/xsd/maven-4.0.0.xsd">
    <parent>
        <artifactId>error_prone_parent</artifactId>
        <groupId>com.google.errorprone</groupId>
<<<<<<< HEAD
        <version>2.19.1</version>
=======
        <version>2.23.0</version>
>>>>>>> ff5e5f7a
    </parent>
    <modelVersion>4.0.0</modelVersion>

    <artifactId>error_prone_refaster</artifactId>
    <name>Refaster rule compiler</name>

    <licenses>
      <license>
        <name>Apache 2.0</name>
        <url>http://www.apache.org/licenses/LICENSE-2.0.txt</url>
      </license>
    </licenses>

    <dependencies>
        <dependency>
            <!-- Apache 2.0 -->
            <groupId>com.google.errorprone</groupId>
            <artifactId>error_prone_core</artifactId>
            <version>${project.version}</version>
            <classifier>with-dependencies</classifier>
            <scope>compile</scope>
        </dependency>
        <dependency>
            <!-- Apache 2.0 -->
            <groupId>com.google.auto.service</groupId>
            <artifactId>auto-service-annotations</artifactId>
            <version>${autoservice.version}</version>
        </dependency>
    </dependencies>

    <build>
        <plugins>
            <plugin>
                <groupId>org.apache.maven.plugins</groupId>
                <artifactId>maven-compiler-plugin</artifactId>
                <configuration>
                    <annotationProcessorPaths>
                        <path>
                            <groupId>com.google.auto.service</groupId>
                            <artifactId>auto-service</artifactId>
                            <version>${autoservice.version}</version>
                        </path>
                    </annotationProcessorPaths>
                </configuration>
            </plugin>
            <plugin>
                <groupId>org.apache.maven.plugins</groupId>
                <artifactId>maven-shade-plugin</artifactId>
                <executions>
                    <execution>
                        <phase>package</phase>
                        <goals>
                            <goal>shade</goal>
                        </goals>
                        <configuration>
                            <createDependencyReducedPom>false</createDependencyReducedPom>
                            <artifactSet>
                                <!-- Include only dependencies with compatible licenses.
                                     Apache, BSD, and MIT are OK; others are not. -->
                                <includes>
                                    <include>com.google.errorprone:error_prone_core:with-dependencies</include>
                                </includes>
                            </artifactSet>
                            <transformers>
                                <transformer implementation="org.apache.maven.plugins.shade.resource.ManifestResourceTransformer">
                                    <mainClass>com.google.errorprone.refaster.RefasterRuleCompiler</mainClass>
                                </transformer>
                            </transformers>
                        </configuration>
                    </execution>
                </executions>
            </plugin>
        </plugins>
    </build>
</project><|MERGE_RESOLUTION|>--- conflicted
+++ resolved
@@ -19,11 +19,7 @@
     <parent>
         <artifactId>error_prone_parent</artifactId>
         <groupId>com.google.errorprone</groupId>
-<<<<<<< HEAD
-        <version>2.19.1</version>
-=======
         <version>2.23.0</version>
->>>>>>> ff5e5f7a
     </parent>
     <modelVersion>4.0.0</modelVersion>
 
