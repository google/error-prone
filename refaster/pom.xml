<?xml version="1.0" encoding="UTF-8"?>
<!--
  Copyright 2016 The Error Prone Authors.

  Licensed under the Apache License, Version 2.0 (the "License");
  you may not use this file except in compliance with the License.
  You may obtain a copy of the License at

      http://www.apache.org/licenses/LICENSE-2.0

  Unless required by applicable law or agreed to in writing, software
  distributed under the License is distributed on an "AS IS" BASIS,
  WITHOUT WARRANTIES OR CONDITIONS OF ANY KIND, either express or implied.
  See the License for the specific language governing permissions and
  limitations under the License.
  -->

<project xmlns="http://maven.apache.org/POM/4.0.0" xmlns:xsi="http://www.w3.org/2001/XMLSchema-instance" xsi:schemaLocation="http://maven.apache.org/POM/4.0.0 http://maven.apache.org/xsd/maven-4.0.0.xsd">
    <parent>
        <artifactId>error_prone_parent</artifactId>
        <groupId>com.google.errorprone</groupId>
<<<<<<< HEAD
        <version>2.28.0</version>
=======
        <version>2.31.0</version>
>>>>>>> 4294aac2
    </parent>
    <modelVersion>4.0.0</modelVersion>

    <artifactId>error_prone_refaster</artifactId>
    <name>Refaster rule compiler</name>

    <licenses>
      <license>
        <name>Apache 2.0</name>
        <url>http://www.apache.org/licenses/LICENSE-2.0.txt</url>
      </license>
    </licenses>

    <dependencies>
        <dependency>
            <!-- Apache 2.0 -->
            <groupId>com.google.errorprone</groupId>
            <artifactId>error_prone_core</artifactId>
            <version>${project.version}</version>
            <classifier>with-dependencies</classifier>
            <scope>compile</scope>
        </dependency>
        <dependency>
            <!-- Apache 2.0 -->
            <groupId>com.google.auto.service</groupId>
            <artifactId>auto-service-annotations</artifactId>
            <version>${autoservice.version}</version>
        </dependency>
    </dependencies>

    <build>
        <plugins>
            <plugin>
                <groupId>org.apache.maven.plugins</groupId>
                <artifactId>maven-compiler-plugin</artifactId>
                <configuration>
                    <annotationProcessorPaths>
                        <path>
                            <groupId>com.google.auto.service</groupId>
                            <artifactId>auto-service</artifactId>
                            <version>${autoservice.version}</version>
                        </path>
                    </annotationProcessorPaths>
                </configuration>
            </plugin>
            <plugin>
                <groupId>org.apache.maven.plugins</groupId>
                <artifactId>maven-shade-plugin</artifactId>
                <executions>
                    <execution>
                        <phase>package</phase>
                        <goals>
                            <goal>shade</goal>
                        </goals>
                        <configuration>
                            <createDependencyReducedPom>false</createDependencyReducedPom>
                            <artifactSet>
                                <!-- Include only dependencies with compatible licenses.
                                     Apache, BSD, and MIT are OK; others are not. -->
                                <includes>
                                    <include>com.google.errorprone:error_prone_core:with-dependencies</include>
                                </includes>
                            </artifactSet>
                            <transformers>
                                <transformer implementation="org.apache.maven.plugins.shade.resource.ManifestResourceTransformer">
                                    <mainClass>com.google.errorprone.refaster.RefasterRuleCompiler</mainClass>
                                </transformer>
                            </transformers>
                        </configuration>
                    </execution>
                </executions>
            </plugin>
        </plugins>
    </build>
</project><|MERGE_RESOLUTION|>--- conflicted
+++ resolved
@@ -19,11 +19,7 @@
     <parent>
         <artifactId>error_prone_parent</artifactId>
         <groupId>com.google.errorprone</groupId>
-<<<<<<< HEAD
-        <version>2.28.0</version>
-=======
         <version>2.31.0</version>
->>>>>>> 4294aac2
     </parent>
     <modelVersion>4.0.0</modelVersion>
 
